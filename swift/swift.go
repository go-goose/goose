--- conflicted
+++ resolved
@@ -8,7 +8,7 @@
 )
 
 // Provide access to the OpenStack Object Storage service.
-type SwiftClient interface {
+type Swift interface {
 	CreateContainer(containerName string) (err error)
 
 	DeleteContainer(containerName string) (err error)
@@ -26,7 +26,7 @@
 	client client.Client
 }
 
-func NewSwiftClient(client client.Client) SwiftClient {
+func NewSwiftClient(client client.Client) Swift {
 	s := &SwiftClient{client}
 	return s
 }
@@ -54,86 +54,33 @@
 	return
 }
 
-<<<<<<< HEAD
-func (s *SwiftClient) publicObjectURL(containerName, objectName string) (url string, err error) {
-=======
-func (s *OpenStackSwiftProvider) touchObject(requestData *goosehttp.RequestData, op, containerName, objectName string) (err error) {
->>>>>>> 014b4868
+func (s *SwiftClient) touchObject(requestData *goosehttp.RequestData, op, containerName, objectName string) (err error) {
 	path := fmt.Sprintf("/%s/%s", containerName, objectName)
 	err = s.client.SendRequest(op, "object-store", path, requestData,
 		"failed to %s object %s from container %s", op, objectName, containerName)
 	return
 }
 
-<<<<<<< HEAD
 func (s *SwiftClient) HeadObject(containerName, objectName string) (headers http.Header, err error) {
-
-	url, err := s.publicObjectURL(containerName, objectName)
-	if err != nil {
-		return nil, err
-	}
-	requestData := goosehttp.RequestData{ReqHeaders: headers, ExpectedStatus: []int{http.StatusOK}}
-	err = s.client.SendRequest(client.HEAD, "object-store", url, &requestData,
-		"failed to HEAD object %s from container %s", objectName, containerName)
-	return headers, err
-}
-
-func (s *SwiftClient) GetObject(containerName, objectName string) (obj []byte, err error) {
-
-	url, err := s.publicObjectURL(containerName, objectName)
-	if err != nil {
-		return nil, err
-	}
-	requestData := goosehttp.RequestData{RespData: &obj, ExpectedStatus: []int{http.StatusOK}}
-	err = s.client.SendRequest(client.GET, "object-store", url, &requestData,
-		"failed to GET object %s content from container %s", objectName, containerName)
-	return obj, err
-}
-
-func (s *SwiftClient) DeleteObject(containerName, objectName string) (err error) {
-
-	url, err := s.publicObjectURL(containerName, objectName)
-	if err != nil {
-		return err
-	}
-	requestData := goosehttp.RequestData{ExpectedStatus: []int{http.StatusAccepted}}
-	err = s.client.SendRequest(client.DELETE, "object-store", url, &requestData,
-		"failed to DELETE object %s content from container %s", objectName, containerName)
-	return err
-}
-
-func (s *SwiftClient) PutObject(containerName, objectName string, data []byte) (err error) {
-
-	url, err := s.publicObjectURL(containerName, objectName)
-	if err != nil {
-		return err
-	}
-	requestData := goosehttp.RequestData{ReqData: data, ExpectedStatus: []int{http.StatusAccepted}}
-	err = s.client.SendRequest(client.PUT, "object-store", url, &requestData,
-		"failed to PUT object %s content from container %s", objectName, containerName)
-	return err
-=======
-func (s *OpenStackSwiftProvider) HeadObject(containerName, objectName string) (headers http.Header, err error) {
 	requestData := goosehttp.RequestData{ReqHeaders: headers}
 	err = s.touchObject(&requestData, client.HEAD, containerName, objectName)
 	return headers, err
 }
 
-func (s *OpenStackSwiftProvider) GetObject(containerName, objectName string) (obj []byte, err error) {
+func (s *SwiftClient) GetObject(containerName, objectName string) (obj []byte, err error) {
 	requestData := goosehttp.RequestData{RespData: &obj}
 	err = s.touchObject(&requestData, client.GET, containerName, objectName)
 	return obj, err
 }
 
-func (s *OpenStackSwiftProvider) DeleteObject(containerName, objectName string) (err error) {
+func (s *SwiftClient) DeleteObject(containerName, objectName string) (err error) {
 	requestData := goosehttp.RequestData{ExpectedStatus: []int{http.StatusNoContent}}
 	err = s.touchObject(&requestData, client.DELETE, containerName, objectName)
 	return
 }
 
-func (s *OpenStackSwiftProvider) PutObject(containerName, objectName string, data []byte) (err error) {
+func (s *SwiftClient) PutObject(containerName, objectName string, data []byte) (err error) {
 	requestData := goosehttp.RequestData{ReqData: data, ExpectedStatus: []int{http.StatusCreated}}
 	err = s.touchObject(&requestData, client.PUT, containerName, objectName)
 	return
->>>>>>> 014b4868
 }
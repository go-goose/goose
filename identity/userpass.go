package identity

import (
	"fmt"
	goosehttp "launchpad.net/goose/http"
	"net/http"
	"os"
)

type passwordCredentials struct {
	Username string `json:"username"`
	Password string `json:"password"`
}

type authRequest struct {
	PasswordCredentials passwordCredentials `json:"passwordCredentials"`
	TenantName          string              `json:"tenantName"`
}

type authWrapper struct {
	Auth authRequest `json:"auth"`
}

type endpoint struct {
	AdminURL    string `json:"adminURL"`
	InternalURL string `json:"internalURL"`
	PublicURL   string `json:"publicURL"`
	Region      string `json:"region"`
}

type serviceResponse struct {
	Name      string `json:"name"`
	Type      string `json:"type"`
	Endpoints []endpoint
}

type tokenResponse struct {
	Expires string `json:"expires"` // should this be a date object?
	Id      string `json:"id"`      // Actual token string
	Tenant  struct {
		Id          string `json:"id"`
		Name        string `json:"name"`
		Description string `json:"description"`
		Enabled     bool   `json:"enabled"`
	} `json:"tenant"`
}

type roleResponse struct {
	Id       string `json:"id"`
	Name     string `json:"name"`
	TenantId string `json:"tenantId"`
}

type userResponse struct {
	Id    string         `json:"id"`
	Name  string         `json:"name"`
	Roles []roleResponse `json:"roles"`
}

type accessWrapper struct {
	Access accessResponse `json:"access"`
}

type accessResponse struct {
	ServiceCatalog []serviceResponse `json:"serviceCatalog"`
	Token          tokenResponse     `json:"token"`
	User           userResponse      `json:"user"`
}

type UserPass struct {
	client *goosehttp.Client
}

func (u *UserPass) Auth(creds *Credentials) (*AuthDetails, error) {
	if u.client == nil {
		u.client = goosehttp.New(http.Client{CheckRedirect: nil}, nil, "")
	}
	auth := authWrapper{Auth: authRequest{
		PasswordCredentials: passwordCredentials{
			Username: creds.User,
			Password: creds.Secrets,
		},
		TenantName: creds.TenantName}}

	var accessWrapper accessWrapper
	requestData := goosehttp.RequestData{ReqValue: auth, RespValue: &accessWrapper}
	err := u.client.JsonRequest("POST", creds.URL, &requestData)
	if err != nil {
		return nil, err
	}

	details := &AuthDetails{}
	access := accessWrapper.Access
	respToken := access.Token
	if respToken.Id == "" {
		return nil, fmt.Errorf("Did not get valid Token from auth request")
	}
	details.Token = respToken.Id
	details.TenantId = respToken.Tenant.Id
	details.UserId = access.User.Id
	details.ServiceURLs = make(map[string]string, len(access.ServiceCatalog))
	for _, service := range access.ServiceCatalog {
		for i, e := range service.Endpoints {
			if e.Region != creds.Region {
				service.Endpoints = append(service.Endpoints[:i], service.Endpoints[i+1:]...)
			}
		}
<<<<<<< HEAD
		if len(service.Endpoints) > 0 {
			details.ServiceURLs[service.Type] = service.Endpoints[0].PublicURL
		}
=======
		if len(service.Endpoints) == 0 {
			fmt.Fprintf(os.Stderr, "Found no endpoints for %v\n", service.Type)
		}
		details.ServiceURLs[service.Type] = service.Endpoints[0].PublicURL
>>>>>>> d15b1b62
	}

	return details, nil
}<|MERGE_RESOLUTION|>--- conflicted
+++ resolved
@@ -105,16 +105,9 @@
 				service.Endpoints = append(service.Endpoints[:i], service.Endpoints[i+1:]...)
 			}
 		}
-<<<<<<< HEAD
 		if len(service.Endpoints) > 0 {
 			details.ServiceURLs[service.Type] = service.Endpoints[0].PublicURL
 		}
-=======
-		if len(service.Endpoints) == 0 {
-			fmt.Fprintf(os.Stderr, "Found no endpoints for %v\n", service.Type)
-		}
-		details.ServiceURLs[service.Type] = service.Endpoints[0].PublicURL
->>>>>>> d15b1b62
 	}
 
 	return details, nil

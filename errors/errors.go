--- conflicted
+++ resolved
@@ -62,11 +62,7 @@
 // Error fulfills the error interface, taking account of any caused by error.
 func (err *gooseError) Error() string {
 	if err.cause != nil {
-<<<<<<< HEAD
-		return fmt.Sprintf("%v, caused by: %v", err.error, err.cause)
-=======
-		return fmt.Sprintf("%s\ncaused by: %s", result, err.cause.Error())
->>>>>>> c4d6ef47
+		return fmt.Sprintf("%v\ncaused by: %v", err.error, err.cause)
 	}
 	return err.error.Error()
 }

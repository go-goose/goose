--- conflicted
+++ resolved
@@ -271,13 +271,8 @@
 	c.Check(*rule.ToPort, Equals, 4321)
 	c.Check(rule.ParentGroupId, Equals, group1.Id)
 	c.Check(*rule.IPProtocol, Equals, "tcp")
-<<<<<<< HEAD
 	c.Check(rule.Group, IsNil)
-	err = n.nova.DeleteSecurityGroupRule(rule.Id)
-=======
-	c.Check(rule.Group, HasLen, 0)
 	err = s.nova.DeleteSecurityGroupRule(rule.Id)
->>>>>>> fe38dc9f
 	c.Check(err, IsNil)
 
 	// Second type of rule - inherited from another group
@@ -288,16 +283,10 @@
 	rule, err = s.nova.CreateSecurityGroupRule(ri)
 	c.Assert(err, IsNil)
 	c.Check(rule.ParentGroupId, Equals, group1.Id)
-<<<<<<< HEAD
 	c.Check(rule.Group, NotNil)
-	c.Check(rule.Group.TenantId, Equals, n.tenantId)
+	c.Check(rule.Group.TenantId, Equals, s.tenantId)
 	c.Check(rule.Group.Name, Equals, "test_secgroup2")
-	err = n.nova.DeleteSecurityGroupRule(rule.Id)
-=======
-	c.Check(rule.Group["tenant_id"], Equals, s.tenantId)
-	c.Check(rule.Group["name"], Equals, "test_secgroup2")
 	err = s.nova.DeleteSecurityGroupRule(rule.Id)
->>>>>>> fe38dc9f
 	c.Check(err, IsNil)
 
 	err = s.nova.DeleteSecurityGroup(group1.Id)
